--- conflicted
+++ resolved
@@ -4,14 +4,9 @@
 
 import logging
 from collections import defaultdict
-<<<<<<< HEAD
-from iotbx import mtz
-=======
-from math import sqrt
 
 from jinja2 import ChoiceLoader, Environment, PackageLoader
 
->>>>>>> d3827c46
 from cctbx import uctbx
 from iotbx import mtz
 
@@ -229,7 +224,8 @@
                 else:
                     end = max_img
                 image_groups.set_selected(
-                    (images_in_dataset >= start) & (images_in_dataset <= end), n,
+                    (images_in_dataset >= start) & (images_in_dataset <= end),
+                    n,
                 )
                 self.group_to_dose_range[n] = (start, end)
             table["group"] = image_groups
@@ -288,15 +284,9 @@
         Returns:
           output_reflections: The reflection table with data removed.
         """
-<<<<<<< HEAD
         n_valid_reflections = self.reflection_table.get_flags(
-            self.reflection_table.flags.bad_for_scaling, all=False
-        ).count(False)
-=======
-        n_valid_reflections = reflections.get_flags(reflections.flags.scaled).count(
-            True
-        )
->>>>>>> d3827c46
+            self.reflection_table.flags.scaled
+        ).count(True)
 
         self.ids_removed = self.statistics.exclude_groups
         self.datasets_removed = []
@@ -314,38 +304,18 @@
         )
 
         n_valid_filtered_reflections = output_reflections.get_flags(
-<<<<<<< HEAD
-            output_reflections.flags.bad_for_scaling, all=False
-        ).count(False)
-        self.n_reflections_removed = n_valid_reflections - n_valid_filtered_reflections
-
-=======
             output_reflections.flags.scaled
         ).count(True)
-        results_summary["dataset_removal"].update(
-            {
-                "experiments_fully_removed": datasets_to_remove,
-                "experiment_ids_fully_removed": ids_removed,
-                "n_reflections_removed": n_valid_reflections
-                - n_valid_filtered_reflections,
-            }
-        )
->>>>>>> d3827c46
+        self.n_reflections_removed = n_valid_reflections - n_valid_filtered_reflections
         return output_reflections
 
     def remove_image_ranges_below_cutoff(self):
         """Remove image ranges from the datasets."""
-<<<<<<< HEAD
         reflections = self.reflection_table.select(self.reflection_table["id"] != -1)
 
-        n_valid_reflections = reflections.get_flags(
-            reflections.flags.bad_for_scaling, all=False
-        ).count(False)
-=======
         n_valid_reflections = reflections.get_flags(reflections.flags.scaled).count(
             True
         )
->>>>>>> d3827c46
         expid_to_tableid = {
             v: k
             for k, v in zip(
@@ -446,26 +416,12 @@
             output_reflections.extend(r)
 
         n_valid_filtered_reflections = output_reflections.get_flags(
-<<<<<<< HEAD
-            output_reflections.flags.bad_for_scaling, all=False
-        ).count(False)
+            output_reflections.flags.scaled
+        ).count(True)
         self.image_ranges_removed = image_ranges_removed
         self.datasets_removed = experiments_to_delete
         self.ids_removed = ids_removed
         self.n_reflections_removed = n_valid_reflections - n_valid_filtered_reflections
-=======
-            output_reflections.flags.scaled
-        ).count(True)
-        results_summary["dataset_removal"].update(
-            {
-                "image_ranges_removed": image_ranges_removed,
-                "experiments_fully_removed": experiments_to_delete,
-                "experiment_ids_fully_removed": ids_removed,
-                "n_reflections_removed": n_valid_reflections
-                - n_valid_filtered_reflections,
-            }
-        )
->>>>>>> d3827c46
         return output_reflections
 
     def remove_dose_range_below_cutoff(self):

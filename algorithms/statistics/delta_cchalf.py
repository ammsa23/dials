--- conflicted
+++ resolved
@@ -1,27 +1,12 @@
 from __future__ import absolute_import, division, print_function
 
 import logging
-<<<<<<< HEAD
 import math
 
-from cctbx import miller
-from cctbx import crystal
+from cctbx import crystal, miller
+
 from dials.array_family import flex
 from dials.util import tabulate
-=======
-from collections import defaultdict
-from math import floor, sqrt
-
-import six
-
-from cctbx import crystal, miller
-
-from dials.array_family import flex
-
-logger = logging.getLogger("dials.command_line.compute_delta_cchalf")
-
->>>>>>> d3827c46
-
 
 logger = logging.getLogger("dials.command_line.compute_delta_cchalf")
 
@@ -30,7 +15,8 @@
     cc_bins = intensities.cc_one_half_sigma_tau(use_binning=True, return_n_refl=True)
     bin_data = [b for b in cc_bins.data if b is not None]
     return flex.mean_weighted(
-        flex.double(b[0] for b in bin_data), flex.double(b[1] for b in bin_data),
+        flex.double(b[0] for b in bin_data),
+        flex.double(b[1] for b in bin_data),
     )
 
 
@@ -65,7 +51,8 @@
             miller.array(
                 miller.set(
                     crystal.symmetry(
-                        space_group=space_group, unit_cell=mean_unit_cell,
+                        space_group=space_group,
+                        unit_cell=mean_unit_cell,
                     ),
                     reflection_table["miller_index"],
                 ),

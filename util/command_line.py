<<<<<<< HEAD
from __future__ import absolute_import, division, print_function

import argparse
import glob
import time
=======
>>>>>>> 9aede7c3
import sys
import time

from dials.util import debug_console

interactive_console = debug_console


from libtbx.phil import parse
from dxtbx.model.experiment_list import ExperimentListFactory
from dials.array_family.flex import reflection_table


def standard_scope():
    """Define the standard scope as a function so every instance is unique,
    not global."""
    return parse(
        """
    input {
      experiments = None
        .type = path
        .multiple = True
      reflections = None
        .type = path
        .multiple = True
      }

      output {
      experiments = None
        .type = path
        .multiple = True
      reflections = None
        .type = path
        .multiple = True
      }
    """
    )


class OptionParser:
    """Thin wrapper around argparse and phil to get DIALS arguments
    parsed without actually loading all the data files."""

    @staticmethod
    def guess_input_file_type(filenames):
        """Guess if input filenames are experiment-like, reflection-like or
        param-like, or optionally image like. Return dictionary."""

        experiment_file_endings = ".expt".split()
        reflection_file_endings = ".refl".split()
        parameter_file_endings = ".params .phil".split()
        image_file_endings = ".h5 .nxs .cbf .img".split()
        image_compression = ["", ".gz", ".bz2"]

        experiment_files = [
            filename
            for filename in filenames
            if any(filename.endswith(exten) for exten in experiment_file_endings)
        ]
        reflection_files = [
            filename
            for filename in filenames
            if any(filename.endswith(exten) for exten in reflection_file_endings)
        ]
        parameter_files = [
            filename
            for filename in filenames
            if any(filename.endswith(exten) for exten in parameter_file_endings)
        ]
        image_files = [
            filename
            for filename in filenames
            if any(
                filename.endswith(exten + compression)
                for exten in image_file_endings
                for compression in image_compression
            )
        ]

        unknown = [
            filename
            for filename in filenames
            if not any(
                (
                    filename in experiment_files,
                    filename in reflection_files,
                    filename in parameter_files,
                    filename in image_files,
                )
            )
        ]

        return {
            "experiments": experiment_files,
            "reflections": reflection_files,
            "parameters": parameter_files,
            "images": image_files,
            "unknown": unknown,
        }

    def __init__(self, phil=None):
        self._input_experiments = None
        self._input_reflections = None

        parser = argparse.ArgumentParser()
        parser.add_argument(
            "-c",
            "--show-config",
            action="store_true",
            dest="show_config",
            help="Show the configuration parameters.",
        )
        parser.add_argument(
            "-a",
            "--attributes-level",
            type=int,
            default=0,
            dest="attributes_level",
            help="Set the attributes level for showing configuration parameters",
        )
        parser.add_argument(
            "-e",
            "--expert-level",
            type=int,
            default=0,
            dest="expert_level",
            help="Set the expert level for showing configuration parameters",
        )

        parser.add_argument("phil", nargs="*")
        args = parser.parse_args()

        standard = standard_scope()

        if phil:
            standard.adopt_scope(phil)
        clai = standard.command_line_argument_interpreter()

        phil_params = [arg for arg in args.phil if "=" in arg]

        other = OptionParser.guess_input_file_type(
            [arg for arg in args.phil if "=" not in arg]
        )

        for expt in other["experiments"]:
            standard = standard.fetch(clai.process(f"input.experiments={expt}"))

        for refl in other["reflections"]:
            standard = standard.fetch(clai.process(f"input.reflections={refl}"))

        for image in other["images"]:
            standard = standard.fetch(clai.process(f"input.experiments={image}"))

        self._phil = standard.fetch(clai.process_and_fetch(phil_params))
        self._params = self._phil.extract()

        if args.phil == [] or hasattr(args, "show_config") and args.show_config:
            print(
                "Showing configuration parameters with:\n"
                "  attributes_level = %d\n"
                "  expert_level = %d\n" % (args.attributes_level, args.expert_level)
            )
            print(
                self._phil.as_str(
                    expert_level=args.expert_level,
                    attributes_level=args.attributes_level,
                )
            )
            sys.exit(0)

    def __repr__(self):
        return self._phil.format(python_object=self._params).as_str()

    def params(self):
        return self._params

    def input_experiments(self):
        return sum(map(glob.glob, self._params.input.experiments), [])

    def input_reflections(self):
        return sum(map(glob.glob, self._params.input.reflections), [])

    def output_experiments(self):
        return self._params.output.experiments

    def output_reflections(self):
        return self._params.output.reflections

    @staticmethod
    def read_experiments(experiment_filenames, check_format=True):
        inputs = OptionParser.guess_input_file_type(experiment_filenames)
        experiments = ExperimentListFactory.from_filenames(inputs["images"])
        for experimentlist in [
            ExperimentListFactory.from_json_file(filename, check_format=check_format)
            for filename in inputs["experiments"]
        ]:
            experiments.extend(experimentlist)
        return experiments

    @staticmethod
    def read_reflections(reflection_filenames):
        return [
            reflection_table.from_file(filename) for filename in reflection_filenames
        ]


class ProgressBarTimer:
    """A simple timer for the progress bar."""

    def __init__(self):
        """Init the progress bar timer."""
        self._last_time = time.time()
        self._last_perc = 0
        self._update_period = 0.5
        self._n_seconds_left = -1

    def get_elapsed_time(self):
        return time.time() - self._last_time

    def update(self, percent):
        """Update the timer."""
        # Get the current time diff between last time
        curr_time = time.time()
        diff_time = curr_time - self._last_time

        # Only update after certain period or at 100%
        if percent < 0:
            percent = 0
        if percent > 100:
            percent = 100
        if diff_time >= self._update_period or percent >= 100:

            # Check the difference in percentage and calculate
            # number of seconds remaining
            diff_perc = percent - self._last_perc
            if diff_perc == 0:
                self._n_seconds_left = 0
            else:
                self._n_seconds_left = diff_time * (100 - percent) / diff_perc

        # Return number of seconds
        return self._n_seconds_left


class ProgressBar:
    """A command line progress bar."""

    def __init__(
        self,
        title=None,
        spinner=True,
        bar=True,
        estimate_time=True,
        indent=0,
        length=80,
    ):
        """Init the progress bar parameters."""

        # Set the parameters
        self._title = title
        self._indent = indent
        self._spinner = spinner
        self._estimate_time = estimate_time
        self._bar = bar
        self._length = length

        self._timer = ProgressBarTimer()

        # Print 0 percent
        self.update(0)

    def update(self, fpercent):
        """Update the progress bar with a percentage."""
        from math import ceil

        # do not update if not a tty
        if not sys.stdout.isatty():
            return

        # Get integer percentage
        percent = int(fpercent)
        if percent < 0:
            percent = 0
        if percent > 100:
            percent = 100

        # Add a percentage counter
        right_str = ""
        left_str = ""
        if sys.stdout.isatty():
            left_str = "\r"
        left_str += " " * self._indent

        # Add a title if given
        if self._title:
            left_str += self._title + ": "

        left_str += f"{percent: >3}%"

        # Add a spinner
        if self._spinner:
            left_str += " "
            left_str += "[ {} ]".format(r"-\|/"[percent % 4])

        # Add a timer
        if self._estimate_time:
            n_seconds_left = self._timer.update(fpercent)
            if n_seconds_left < 0:
                n_seconds_left = "?"
            else:
                n_seconds_left = int(ceil(n_seconds_left))
            right_str = " " + f"est: {n_seconds_left}s" + right_str

        # Add a bar
        if self._bar:
            bar_length = self._length - (len(left_str) + len(right_str)) - 5
            n_char = int(percent * bar_length / 100)
            n_space = bar_length - n_char
            left_str += " "
            left_str += f"[ {'=' * n_char}>{' ' * n_space} ]"

        # Append strings
        progress_str = left_str + right_str

        # Print progress string to stdout
        sys.stdout.write(progress_str)
        sys.stdout.flush()

    def finished(self, string=None):
        """The progress bar is finished."""
        if string:
            self._title = string
        else:
            string = ""
        """ Print the 'end of comand' string."""
        if self._estimate_time:
            # Get the time string
            time_string = f"{self._timer.get_elapsed_time():.2f}s"

            # Truncate the string
            max_length = self._length - self._indent - len(time_string) - 1
            string = string[:max_length]

            # Add an indent and a load of dots and then the time string
            dot_length = 1 + max_length - len(string)
            string = (" " * self._indent) + string
            string = string + "." * (dot_length)
            string = string + time_string

        else:

            # Truncate the string
            max_length = self._length - self._indent
            string = string[:max_length]

            # Add a load of dots
            dot_length = max_length - len(string)
            string = (" " * self._indent) + string
            string = string + "." * (dot_length)

        # Write the string to stdout
        if sys.stdout.isatty():
            string = "\r" + string + "\n"
        else:
            string = string + "\n"
        sys.stdout.write(string)
        sys.stdout.flush()


class Command:
    """Class to nicely print out a command with timing info."""

    # Variables available in class methods
    indent = 0
    max_length = 80
    print_time = True

    @classmethod
    def start(cls, string):
        """Print the 'start command' string."""
        # from termcolor import colored

        # Get the command start time
        cls._start_time = time.time()

        # do not output if not a tty
        if not sys.stdout.isatty():
            return

        # Truncate the string to the maximum length
        max_length = cls.max_length - cls.indent - 3
        string = string[:max_length]
        string = (" " * cls.indent) + string + "..."

        # Write the string to stdout
        sys.stdout.write(string)
        sys.stdout.flush()

    @classmethod
    def end(cls, string):
        """Print the 'end of command' string."""
        # from termcolor import colored

        # Check if we want to print the time or not
        if cls.print_time:

            # Get the time string
            time_string = f"{time.time() - cls._start_time:.2f}s"

            # Truncate the string
            max_length = cls.max_length - cls.indent - len(time_string) - 1
            string = string[:max_length]

            # Add an indent and a load of dots and then the time string
            dot_length = 1 + max_length - len(string)
            string = (" " * cls.indent) + string
            string = string + "." * (dot_length)
            string = string + time_string

        else:

            # Truncate the string
            max_length = cls.max_length - cls.indent
            string = string[:max_length]

            # Add a load of dots
            dot_length = max_length - len(string)
            string = (" " * cls.indent) + string
            string = string + "." * (dot_length)

        # Write the string to stdout
        if sys.stdout.isatty():
            string = "\r" + string + "\n"
        else:
            string = string + "\n"
        sys.stdout.write(string)
        sys.stdout.flush()


try:
    import termcolor
except ImportError:
    termcolor = None


def coloured(text, *args, **kwargs):
    if not sys.stdout.isatty() or termcolor is None:
        return text
    return termcolor.colored(text, *args, **kwargs)


def heading(text):
    return coloured(text, attrs=["bold"])


if __name__ == "__main__":
    p = ProgressBar()

    for j in range(100):
        p.update(j)
        time.sleep(0.05)

    p.finished()

    Command.start("Starting to do a command")
    time.sleep(1)
    Command.end("Ending the command")<|MERGE_RESOLUTION|>--- conflicted
+++ resolved
@@ -1,11 +1,5 @@
-<<<<<<< HEAD
-from __future__ import absolute_import, division, print_function
-
 import argparse
 import glob
-import time
-=======
->>>>>>> 9aede7c3
 import sys
 import time
 
@@ -14,8 +8,9 @@
 interactive_console = debug_console
 
 
+from dxtbx.model.experiment_list import ExperimentListFactory
 from libtbx.phil import parse
-from dxtbx.model.experiment_list import ExperimentListFactory
+
 from dials.array_family.flex import reflection_table
 
 

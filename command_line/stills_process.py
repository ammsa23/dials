#!/usr/bin/env python

from __future__ import absolute_import, division, print_function

import copy
import logging
import os
import sys
import tarfile
import time
import six.moves.cPickle as pickle
from six.moves import StringIO

import dials.util
from dials.array_family import flex
from dxtbx.model.experiment_list import ExperimentListFactory
from dxtbx.model.experiment_list import ExperimentList
from libtbx.utils import Abort, Sorry

logger = logging.getLogger("dials.command_line.stills_process")


help_message = """
DIALS script for processing still images. Import, index, refine, and integrate are all done for each image
seperately.
"""

from libtbx.phil import parse

control_phil_str = """
  verbosity = 0
    .type = int(value_min=0)
    .help = "The verbosity level"

  input {
    file_list = None
      .type = path
      .help = Path to a list of images
  }

  dispatch {
    pre_import = False
      .type = bool
      .expert_level = 2
      .help = If True, before processing import all the data. Needed only if processing \
              multiple multi-image files at once (not a recommended use case)
    refine = False
      .expert_level = 2
      .type = bool
      .help = If True, after indexing, refine the experimental models
    squash_errors = True
      .expert_level = 2
      .type = bool
      .help = If True, if an image fails to process, continue to the next image. \
              otherwise, halt processing and show the error.
    find_spots = True
      .expert_level = 2
      .type = bool
      .help = Whether to do spotfinding. Needed for indexing/integration
    index = True
      .expert_level = 2
      .type = bool
      .help = Attempt to index images. find_spots also needs to be True for this to work
    integrate = True
      .expert_level = 2
      .type = bool
      .help = Integrate indexed images. Ignored if index=False or find_spots=False
    hit_finder{
      enable = True
        .type = bool
        .help = Whether to do hitfinding. hit_finder=False: process all images
      minimum_number_of_reflections = 16
        .type = int
        .help = If the number of strong reflections on an image is less than this, and \
                 the hitfinder is enabled, discard this image.
      maximum_number_of_reflections = None
       .type = int
       .help = If specified, ignores images with more than this many number of reflections
    }
  }

  output {
    output_dir = .
      .type = str
      .help = Directory output files will be placed
    composite_output = False
      .type = bool
      .help = If True, save one set of experiment/reflection files per process, where each is a \
              concatenated list of all the successful events examined by that process. \
              If False, output a separate experiment/reflection file per image (generates a \
              lot of files).
    logging_dir = None
      .type = str
      .help = Directory output log files will be placed
    experiments_filename = %s_imported.expt
      .type = str
      .help = The filename for output experiments
    strong_filename = %s_strong.refl
      .type = str
      .help = The filename for strong reflections from spot finder output.
    indexed_filename = %s_indexed.refl
      .type = str
      .help = The filename for indexed reflections.
    refined_experiments_filename = %s_refined.expt
      .type = str
      .help = The filename for saving refined experimental models
    integrated_filename = %s_integrated.refl
      .type = str
      .help = The filename for final integrated reflections.
    integrated_experiments_filename = %s_integrated.expt
      .type = str
      .help = The filename for saving final experimental models.
    profile_filename = None
      .type = str
      .help = The filename for output reflection profile parameters
    integration_pickle = int-%d-%s.pickle
      .type = str
      .help = Filename for cctbx.xfel-style integration pickle files
  }

  mp {
    method = *multiprocessing sge lsf pbs mpi
      .type = choice
      .help = "The multiprocessing method to use"
    nproc = 1
      .type = int(value_min=1)
      .help = "The number of processes to use."
    glob = None
      .type = str
      .help = For MPI, for multifile data, mandatory blobs giving file paths
      .multiple = True
    composite_stride = None
      .type = int
      .help = For MPI, if using composite mode, specify how many ranks to    \
              aggregate data from.  For example, if you have 100 processes,  \
              composite mode will output N*100 files, where N is the number  \
              of file types (expt, refl, etc). If you specify stride = 25, \
              then each group of 25 process will send their results to 4     \
              processes and only N*4 files will be created. Ideally, match   \
              stride to the number of processors per node.
  }
"""

dials_phil_str = """
  input {
    reference_geometry = None
      .type = str
      .help = Provide an models.expt file with exactly one detector model. Data processing will use \
              that geometry instead of the geometry found in the image headers.
  }

  output {
    shoeboxes = True
      .type = bool
      .help = Save the raw pixel values inside the reflection shoeboxes during spotfinding.
  }

  include scope dials.util.options.geometry_phil_scope
  include scope dials.algorithms.spot_finding.factory.phil_scope
  include scope dials.algorithms.indexing.indexer.phil_scope
  indexing {
      include scope dials.algorithms.indexing.lattice_search.basis_vector_search_phil_scope
  }
  include scope dials.algorithms.refinement.refiner.phil_scope
  include scope dials.algorithms.integration.integrator.phil_scope
  include scope dials.algorithms.profile_model.factory.phil_scope
  include scope dials.algorithms.spot_prediction.reflection_predictor.phil_scope
  include scope dials.algorithms.integration.stills_significance_filter.phil_scope

  indexing {
    stills {
      method_list = None
        .type = strings
        .help = List of indexing methods. If indexing fails with first method, indexing will be \
                attempted with the next, and so forth
    }
  }

  integration {
    include scope dials.algorithms.integration.kapton_correction.absorption_phil_scope
  }
"""

program_defaults_phil_str = """
indexing {
  method = fft1d
}
refinement {
  parameterisation {
    auto_reduction {
      min_nref_per_parameter = 1
      action = fix
    }
    beam.fix = all
    detector.fix = all
  }
  reflections {
    weighting_strategy.override = stills
    outlier.algorithm = null
  }
}
integration {
  integrator = stills
  profile.fitting = False
  background {
    algorithm = simple
    simple {
      outlier.algorithm = plane
      model.algorithm = linear2d
    }
  }
}
profile.gaussian_rs.min_spots.overall = 0
"""

phil_scope = parse(control_phil_str + dials_phil_str, process_includes=True).fetch(
    parse(program_defaults_phil_str)
)


def do_import(filename, load_models=True):
    logger.info("Loading %s" % os.path.basename(filename))
    experiments = ExperimentListFactory.from_filenames([filename], load_models=False)
    if len(experiments) == 0:
        try:
            experiments = ExperimentListFactory.from_json_file(filename)
        except ValueError:
            raise Abort("Could not load %s" % filename)

    if len(experiments) == 0:
        raise Abort("Could not load %s" % filename)

    from dxtbx.imageset import ImageSetFactory

    for experiment in experiments:
        if load_models:
            experiment.load_models()
        imageset = ImageSetFactory.imageset_from_anyset(experiment.imageset)
        imageset.set_scan(None)
        imageset.set_goniometer(None)
        experiment.imageset = imageset
        experiment.scan = None
        experiment.goniometer = None

    return experiments


class Script(object):
    """A class for running the script."""

    def __init__(self):
        """Initialise the script."""
        from dials.util.options import OptionParser

        # The script usage
        usage = "usage: dials.stills_process [options] [param.phil] filenames"

        self.tag = None
        self.reference_detector = None

        # Create the parser
        self.parser = OptionParser(usage=usage, phil=phil_scope, epilog=help_message)

    def load_reference_geometry(self):
        if self.params.input.reference_geometry is None:
            return

        from dxtbx.model.experiment_list import ExperimentListFactory

        try:
            ref_experiments = ExperimentListFactory.from_json_file(
                self.params.input.reference_geometry, check_format=False
            )
        except Exception:
            try:
                import dxtbx

                img = dxtbx.load(self.params.input.reference_geometry)
            except Exception:
                raise Sorry(
                    "Couldn't load geometry file %s"
                    % self.params.input.reference_geometry
                )
            else:
                self.reference_detector = img.get_detector()
        else:
            assert len(ref_experiments.detectors()) == 1
            self.reference_detector = ref_experiments.detectors()[0]

    def run(self):
        """Execute the script."""
        from dials.util import log
        from libtbx import easy_mp

        # Parse the command line
        params, options, all_paths = self.parser.parse_args(
            show_diff_phil=False, return_unhandled=True, quick_parse=True
        )

        if not all_paths and params.input.file_list is not None:
            all_paths.extend(
                [path.strip() for path in open(params.input.file_list).readlines()]
            )

        # Check we have some filenames
        if not all_paths:
            self.parser.print_help()
            return

        # Mask validation
        for mask_path in params.spotfinder.lookup.mask, params.integration.lookup.mask:
            if mask_path is not None and not os.path.isfile(mask_path):
                raise Sorry("Mask %s not found" % mask_path)

        # Save the options
        self.options = options
        self.params = params

        st = time.time()

        # Configure logging
        log.config(
            params.verbosity, info="dials.process.log", debug="dials.process.debug.log"
        )

        bad_phils = [f for f in all_paths if os.path.splitext(f)[1] == ".phil"]
        if len(bad_phils) > 0:
            self.parser.print_help()
            logger.error(
                "Error: the following phil files were not understood: %s"
                % (", ".join(bad_phils))
            )
            return

        # Log the diff phil
        diff_phil = self.parser.diff_phil.as_str()
        if diff_phil != "":
            logger.info("The following parameters have been modified:\n")
            logger.info(diff_phil)

        for abs_params in self.params.integration.absorption_correction:
            if abs_params.apply:
                if not (
                    self.params.integration.debug.output
                    and not self.params.integration.debug.separate_files
                ):
                    raise Sorry(
                        "Shoeboxes must be saved to integration intermediates to apply an absorption correction. "
                        + "Set integration.debug.output=True, integration.debug.separate_files=False and "
                        + "integration.debug.delete_shoeboxes=True to temporarily store shoeboxes."
                    )

        self.load_reference_geometry()
        from dials.command_line.dials_import import ManualGeometryUpdater

        update_geometry = ManualGeometryUpdater(params)

        # Import stuff
        logger.info("Loading files...")
        pre_import = params.dispatch.pre_import or len(all_paths) == 1
        if pre_import:
            # Handle still imagesets by breaking them apart into multiple experiments
            # Further handle single file still imagesets (like HDF5) by tagging each
            # frame using its index

            experiments = ExperimentList()
            for path in all_paths:
                experiments.extend(do_import(path, load_models=False))

            indices = []
            basenames = []
            split_experiments = []
            for i, imageset in enumerate(experiments.imagesets()):
                assert len(imageset) == 1
                paths = imageset.paths()
                indices.append(i)
                basenames.append(os.path.splitext(os.path.basename(paths[0]))[0])
                split_experiments.append(experiments[i : i + 1])
            tags = []
            for i, basename in zip(indices, basenames):
                if basenames.count(basename) > 1:
                    tags.append("%s_%05d" % (basename, i))
                else:
                    tags.append(basename)

            # Wrapper function
            def do_work(i, item_list):
                processor = Processor(
                    copy.deepcopy(params), composite_tag="%04d" % i, rank=i
                )

                for item in item_list:
                    try:
                        assert len(item[1]) == 1
                        experiment = item[1][0]
                        experiment.load_models()
                        imageset = experiment.imageset
                        update_geometry(imageset)
                        experiment.beam = imageset.get_beam()
                        experiment.detector = imageset.get_detector()
                    except RuntimeError as e:
                        logger.warning(
                            "Error updating geometry on item %s, %s"
                            % (str(item[0]), str(e))
                        )
                        continue

                    if self.reference_detector is not None:
                        from dxtbx.model import Detector

                        experiment = item[1][0]
                        imageset = experiment.imageset
                        imageset.set_detector(
                            Detector.from_dict(self.reference_detector.to_dict())
                        )
                        experiment.detector = imageset.get_detector()

                    processor.process_experiments(item[0], item[1])
                processor.finalize()

            iterable = list(zip(tags, split_experiments))

        else:
            basenames = [
                os.path.splitext(os.path.basename(filename))[0]
                for filename in all_paths
            ]
            tags = []
            for i, basename in enumerate(basenames):
                if basenames.count(basename) > 1:
                    tags.append("%s_%05d" % (basename, i))
                else:
                    tags.append(basename)

            # Wrapper function
            def do_work(i, item_list):
                processor = Processor(
                    copy.deepcopy(params), composite_tag="%04d" % i, rank=i
                )
                for item in item_list:
                    tag, filename = item

                    experiments = do_import(filename, load_models=True)
                    imagesets = experiments.imagesets()
                    if len(imagesets) == 0 or len(imagesets[0]) == 0:
                        logger.info("Zero length imageset in file: %s" % filename)
                        return
                    if len(imagesets) > 1:
                        raise Abort(
                            "Found more than one imageset in file: %s" % filename
                        )
                    if len(imagesets[0]) > 1:
                        raise Abort(
                            "Found a multi-image file. Run again with pre_import=True"
                        )

                    try:
                        update_geometry(imagesets[0])
                        experiment = experiments[0]
                        experiment.beam = imagesets[0].get_beam()
                        experiment.detector = imagesets[0].get_detector()
                    except RuntimeError as e:
                        logger.warning(
                            "Error updating geometry on item %s, %s" % (tag, str(e))
                        )
                        continue

                    if self.reference_detector is not None:
                        from dxtbx.model import Detector

                        imageset = experiments[0].imageset
                        imageset.set_detector(
                            Detector.from_dict(self.reference_detector.to_dict())
                        )
                        experiments[0].detector = imageset.get_detector()

                    processor.process_experiments(tag, experiments)
                processor.finalize()

            iterable = list(zip(tags, all_paths))

        # Process the data
        if params.mp.method == "mpi":
            from mpi4py import MPI

            comm = MPI.COMM_WORLD
            rank = comm.Get_rank()  # each process in MPI has a unique id, 0-indexed
            size = comm.Get_size()  # size: number of processes running in this job

            # Configure the logging
            if params.output.logging_dir is None:
                info_path = ""
                debug_path = ""
            else:
                log_path = os.path.join(
                    params.output.logging_dir, "log_rank%04d.out" % rank
                )
                error_path = os.path.join(
                    params.output.logging_dir, "error_rank%04d.out" % rank
                )
                print("Redirecting stdout to %s" % log_path)
                print("Redirecting stderr to %s" % error_path)
                sys.stdout = open(log_path, "a", buffering=0)
                sys.stderr = open(error_path, "a", buffering=0)
                print("Should be redirected now")

                info_path = os.path.join(
                    params.output.logging_dir, "info_rank%04d.out" % rank
                )
                debug_path = os.path.join(
                    params.output.logging_dir, "debug_rank%04d.out" % rank
                )

            from dials.util import log

            log.config(params.verbosity, info=info_path, debug=debug_path)

            if size <= 2:  # client/server only makes sense for n>2
                subset = [
                    item for i, item in enumerate(iterable) if (i + rank) % size == 0
                ]
                do_work(rank, subset)
            else:
                if rank == 0:
                    # server process
                    for item in iterable:
                        print("Getting next available process")
                        rankreq = comm.recv(source=MPI.ANY_SOURCE)
                        print("Process %s is ready, sending %s\n" % (rankreq, item[0]))
                        comm.send(item, dest=rankreq)
                    # send a stop command to each process
                    print("MPI DONE, sending stops\n")
                    for rankreq in range(size - 1):
                        rankreq = comm.recv(source=MPI.ANY_SOURCE)
                        print("Sending stop to %d\n" % rankreq)
                        comm.send("endrun", dest=rankreq)
                    print("All stops sent.")
                else:
                    # client process
                    while True:
                        # inform the server this process is ready for an event
                        print("Rank %d getting next task" % rank)
                        comm.send(rank, dest=0)
                        print("Rank %d waiting for response" % rank)
                        item = comm.recv(source=0)
                        if item == "endrun":
                            print("Rank %d received endrun" % rank)
                            break
                        print("Rank %d beginning processing" % rank)
                        try:
                            do_work(rank, [item])
                        except Exception as e:
                            print(
                                "Rank %d unhandled exception processing event" % rank,
                                str(e),
                            )
                        print("Rank %d event processed" % rank)
        else:
            from dxtbx.command_line.image_average import splitit

            if params.mp.nproc == 1:
                do_work(0, iterable)
            else:
                result = list(
                    easy_mp.multi_core_run(
                        myfunction=do_work,
                        argstuples=list(enumerate(splitit(iterable, params.mp.nproc))),
                        nproc=params.mp.nproc,
                    )
                )
                error_list = [r[2] for r in result]
                if error_list.count(None) != len(error_list):
                    print(
                        "Some processes failed excecution. Not all images may have processed. Error messages:"
                    )
                    for error in error_list:
                        if error is None:
                            continue
                        print(error)

        # Total Time
        logger.info("")
        logger.info("Total Time Taken = %f seconds" % (time.time() - st))


class Processor(object):
    def __init__(self, params, composite_tag=None, rank=0):
        self.params = params
        self.composite_tag = composite_tag

        # The convention is to put %s in the phil parameter to add a tag to
        # each output datafile. Save the initial templates here.
        self.experiments_filename_template = params.output.experiments_filename
        self.strong_filename_template = params.output.strong_filename
        self.indexed_filename_template = params.output.indexed_filename
        self.refined_experiments_filename_template = (
            params.output.refined_experiments_filename
        )
        self.integrated_filename_template = params.output.integrated_filename
        self.integrated_experiments_filename_template = (
            params.output.integrated_experiments_filename
        )

        debug_dir = os.path.join(params.output.output_dir, "debug")
        if not os.path.exists(debug_dir):
            try:
                os.makedirs(debug_dir)
            except OSError:
                pass  # due to multiprocessing, makedirs can sometimes fail
        assert os.path.exists(debug_dir)
        self.debug_file_path = os.path.join(debug_dir, "debug_%d.txt" % rank)
        write_newline = os.path.exists(self.debug_file_path)
        if write_newline:  # needed if the there was a crash
            self.debug_write("")

        if params.output.composite_output:
            assert composite_tag is not None
            from dxtbx.model.experiment_list import ExperimentList

            # self.all_strong_reflections = flex.reflection_table() # no composite strong pickles yet
            self.all_indexed_experiments = ExperimentList()
            self.all_indexed_reflections = flex.reflection_table()
            self.all_integrated_experiments = ExperimentList()
            self.all_integrated_reflections = flex.reflection_table()
            self.all_int_pickle_filenames = []
            self.all_int_pickles = []

            self.setup_filenames(composite_tag)

    def setup_filenames(self, tag):
        # before processing, set output paths according to the templates
        if (
            self.experiments_filename_template is not None
            and "%s" in self.experiments_filename_template
        ):
            self.params.output.experiments_filename = os.path.join(
                self.params.output.output_dir,
                self.experiments_filename_template % ("idx-" + tag),
            )
        if (
            self.strong_filename_template is not None
            and "%s" in self.strong_filename_template
        ):
            self.params.output.strong_filename = os.path.join(
                self.params.output.output_dir,
                self.strong_filename_template % ("idx-" + tag),
            )
        if (
            self.indexed_filename_template is not None
            and "%s" in self.indexed_filename_template
        ):
            self.params.output.indexed_filename = os.path.join(
                self.params.output.output_dir,
                self.indexed_filename_template % ("idx-" + tag),
            )
        if (
            self.refined_experiments_filename_template is not None
            and "%s" in self.refined_experiments_filename_template
        ):
            self.params.output.refined_experiments_filename = os.path.join(
                self.params.output.output_dir,
                self.refined_experiments_filename_template % ("idx-" + tag),
            )
        if (
            self.integrated_filename_template is not None
            and "%s" in self.integrated_filename_template
        ):
            self.params.output.integrated_filename = os.path.join(
                self.params.output.output_dir,
                self.integrated_filename_template % ("idx-" + tag),
            )
        if (
            self.integrated_experiments_filename_template is not None
            and "%s" in self.integrated_experiments_filename_template
        ):
            self.params.output.integrated_experiments_filename = os.path.join(
                self.params.output.output_dir,
                self.integrated_experiments_filename_template % ("idx-" + tag),
            )

    def debug_start(self, tag):
        import socket

        self.debug_str = "%s,%s" % (socket.gethostname(), tag)
        self.debug_str += ",%s,%s,%s\n"
        self.debug_write("start")

    def debug_write(self, string, state=None):
        from xfel.cxi.cspad_ana import cspad_tbx  # XXX move to common timestamp format

        ts = cspad_tbx.evt_timestamp()  # Now
        debug_file_handle = open(self.debug_file_path, "a")
        if string == "":
            debug_file_handle.write("\n")
        else:
            if state is None:
                state = "    "
            debug_file_handle.write(self.debug_str % (ts, state, string))
        debug_file_handle.close()

    def process_experiments(self, tag, experiments):

        if not self.params.output.composite_output:
            self.setup_filenames(tag)
        self.tag = tag
        self.debug_start(tag)

        if (
            not self.params.output.composite_output
            and self.params.output.experiments_filename
        ):

            experiments.as_json(self.params.output.experiments_filename)

        # Do the processing
        try:
            self.pre_process(experiments)
        except Exception as e:
            print("Error in pre-process", tag, str(e))
            self.debug_write("preprocess_exception", "fail")
            if not self.params.dispatch.squash_errors:
                raise
            return
        try:
            if self.params.dispatch.find_spots:
                self.debug_write("spotfind_start")
                observed = self.find_spots(experiments)
            else:
                print("Spot Finding turned off. Exiting")
                self.debug_write("data_loaded", "done")
                return
        except Exception as e:
            print("Error spotfinding", tag, str(e))
            self.debug_write("spotfinding_exception", "fail")
            if not self.params.dispatch.squash_errors:
                raise
            return
        try:
            if self.params.dispatch.index:
                if (
                    self.params.dispatch.hit_finder.enable
                    and len(observed)
                    < self.params.dispatch.hit_finder.minimum_number_of_reflections
                ):
                    print("Not enough spots to index", tag)
                    self.debug_write("not_enough_spots_%d" % len(observed), "stop")
                    return
                if (
                    self.params.dispatch.hit_finder.maximum_number_of_reflections
                    is not None
                ):
                    if (
                        self.params.dispatch.hit_finder.enable
                        and len(observed)
                        > self.params.dispatch.hit_finder.maximum_number_of_reflections
                    ):
                        print("Too many spots to index - Possibly junk", tag)
                        self.debug_write("too_many_spots_%d" % len(observed), "stop")
                        return
                self.debug_write("index_start")
                experiments, indexed = self.index(experiments, observed)
            else:
                print("Indexing turned off. Exiting")
                self.debug_write("spotfinding_ok_%d" % len(observed), "done")
                return
        except Exception as e:
            print("Couldn't index", tag, str(e))
            if not self.params.dispatch.squash_errors:
                raise
            self.debug_write("indexing_failed_%d" % len(observed), "stop")
            return
        self.debug_write("refine_start")
        try:
            experiments, indexed = self.refine(experiments, indexed)
        except Exception as e:
            print("Error refining", tag, str(e))
            self.debug_write("refine_failed_%d" % len(indexed), "fail")
            if not self.params.dispatch.squash_errors:
                raise
            return
        try:
            if self.params.dispatch.integrate:
                self.debug_write("integrate_start")
                integrated = self.integrate(experiments, indexed)
            else:
                print("Integration turned off. Exiting")
                self.debug_write("index_ok_%d" % len(indexed), "done")
                return
        except Exception as e:
            print("Error integrating", tag, str(e))
            self.debug_write("integrate_failed_%d" % len(indexed), "fail")
            if not self.params.dispatch.squash_errors:
                raise
            return
        self.debug_write("integrate_ok_%d" % len(integrated), "done")

    def pre_process(self, experiments):
        """ Add any pre-processing steps here """
        pass

    def find_spots(self, experiments):
        st = time.time()

        logger.info("*" * 80)
        logger.info("Finding Strong Spots")
        logger.info("*" * 80)

        # Find the strong spots
        observed = flex.reflection_table.from_observations(experiments, self.params)

        # Reset z coordinates for dials.image_viewer; see Issues #226 for details
        xyzobs = observed["xyzobs.px.value"]
        for i in range(len(xyzobs)):
            xyzobs[i] = (xyzobs[i][0], xyzobs[i][1], 0)
        bbox = observed["bbox"]
        for i in range(len(bbox)):
            bbox[i] = (bbox[i][0], bbox[i][1], bbox[i][2], bbox[i][3], 0, 1)

        if self.params.output.composite_output:
            pass  # no composite strong pickles yet
        else:
            # Save the reflections to file
            logger.info("\n" + "-" * 80)
            if self.params.output.strong_filename:
                self.save_reflections(observed, self.params.output.strong_filename)

        logger.info("")
        logger.info("Time Taken = %f seconds" % (time.time() - st))
        return observed

    def index(self, experiments, reflections):
        from dials.algorithms.indexing.indexer import Indexer

        st = time.time()

        logger.info("*" * 80)
        logger.info("Indexing Strong Spots")
        logger.info("*" * 80)

        params = copy.deepcopy(self.params)
        # don't do scan-varying refinement during indexing
        params.refinement.parameterisation.scan_varying = False

        if hasattr(self, "known_crystal_models"):
            known_crystal_models = self.known_crystal_models
        else:
            known_crystal_models = None

        if params.indexing.stills.method_list is None:
            idxr = Indexer.from_parameters(
                reflections,
                experiments,
                known_crystal_models=known_crystal_models,
                params=params,
            )
            idxr.index()
        else:
            indexing_error = None
            for method in params.indexing.stills.method_list:
                params.indexing.method = method
                try:
                    idxr = Indexer.from_parameters(
                        reflections, experiments, params=params
                    )
                    idxr.index()
                except Exception as e:
                    logger.info("Couldn't index using method %s" % method)
                    if indexing_error is None:
                        if e is None:
                            e = Exception("Couldn't index using method %s" % method)
                        indexing_error = e
                else:
                    indexing_error = None
                    break
            if indexing_error is not None:
                raise indexing_error

        indexed = idxr.refined_reflections
        experiments = idxr.refined_experiments

        if known_crystal_models is not None:

            filtered = flex.reflection_table()
            for idx in set(indexed["miller_index"]):
                sel = indexed["miller_index"] == idx
                if sel.count(True) == 1:
                    filtered.extend(indexed.select(sel))
            logger.info(
                "Filtered duplicate reflections, %d out of %d remaining"
                % (len(filtered), len(indexed))
            )
            print(
                "Filtered duplicate reflections, %d out of %d remaining"
                % (len(filtered), len(indexed))
            )
            indexed = filtered

        logger.info("")
        logger.info("Time Taken = %f seconds" % (time.time() - st))
        return experiments, indexed

    def refine(self, experiments, centroids):
        if self.params.dispatch.refine:
            from dials.algorithms.refinement import RefinerFactory

            st = time.time()

            logger.info("*" * 80)
            logger.info("Refining Model")
            logger.info("*" * 80)

            refiner = RefinerFactory.from_parameters_data_experiments(
                self.params, centroids, experiments
            )

            refiner.run()
            experiments = refiner.get_experiments()
            predicted = refiner.predict_for_indexed()
            centroids["xyzcal.mm"] = predicted["xyzcal.mm"]
            centroids["entering"] = predicted["entering"]
            centroids = centroids.select(refiner.selection_used_for_refinement())

            # Re-estimate mosaic estimates
            from dials.algorithms.indexing.nave_parameters import NaveParameters

            nv = NaveParameters(
                params=self.params,
                experiments=experiments,
                reflections=centroids,
                refinery=refiner,
                graph_verbose=False,
            )
            nv()
            acceptance_flags_nv = nv.nv_acceptance_flags
            centroids = centroids.select(acceptance_flags_nv)

        if self.params.output.composite_output:
            if (
                self.params.output.refined_experiments_filename
                or self.params.output.indexed_filename
            ):
                assert (
                    self.params.output.refined_experiments_filename is not None
                    and self.params.output.indexed_filename is not None
                )

                n = len(self.all_indexed_experiments)
                self.all_indexed_experiments.extend(experiments)
                for i, experiment in enumerate(experiments):
                    refls = centroids.select(centroids["id"] == i)
                    refls["id"] = flex.int(len(refls), n)
                    self.all_indexed_reflections.extend(refls)
                    n += 1
        else:
            # Dump experiments to disk
            if self.params.output.refined_experiments_filename:

                experiments.as_json(self.params.output.refined_experiments_filename)

            if self.params.output.indexed_filename:
                self.save_reflections(centroids, self.params.output.indexed_filename)

        if self.params.dispatch.refine:
            logger.info("")
            logger.info("Time Taken = %f seconds" % (time.time() - st))

        return experiments, centroids

    def integrate(self, experiments, indexed):
        st = time.time()

        logger.info("*" * 80)
        logger.info("Integrating Reflections")
        logger.info("*" * 80)

        indexed, _ = self.process_reference(indexed)

        # Get the integrator from the input parameters
        logger.info("Configuring integrator from input parameters")
        from dials.algorithms.profile_model.factory import ProfileModelFactory
        from dials.algorithms.integration.integrator import IntegratorFactory

        # Compute the profile model
        # Predict the reflections
        # Match the predictions with the reference
        # Create the integrator
        experiments = ProfileModelFactory.create(self.params, experiments, indexed)
        logger.info("")
        logger.info("=" * 80)
        logger.info("")
        logger.info("Predicting reflections")
        logger.info("")
        predicted = flex.reflection_table.from_predictions_multi(
            experiments,
            dmin=self.params.prediction.d_min,
            dmax=self.params.prediction.d_max,
            margin=self.params.prediction.margin,
            force_static=self.params.prediction.force_static,
        )
        predicted.match_with_reference(indexed)
        logger.info("")
        integrator = IntegratorFactory.create(self.params, experiments, predicted)

        # Integrate the reflections
        integrated = integrator.integrate()

        # correct integrated intensities for absorption correction, if necessary
        for abs_params in self.params.integration.absorption_correction:
            if abs_params.apply:
                if abs_params.algorithm == "fuller_kapton":
                    from dials.algorithms.integration.kapton_correction import (
                        multi_kapton_correction,
                    )
                elif abs_params.algorithm == "kapton_2019":
                    from dials.algorithms.integration.kapton_2019_correction import (
                        multi_kapton_correction,
                    )

                experiments, integrated = multi_kapton_correction(
                    experiments, integrated, abs_params.fuller_kapton, logger=logger
                )()

        if self.params.significance_filter.enable:
            from dials.algorithms.integration.stills_significance_filter import (
                SignificanceFilter,
            )
            from dxtbx.model.experiment_list import ExperimentList

            sig_filter = SignificanceFilter(self.params)
            filtered_refls = sig_filter(experiments, integrated)
            accepted_expts = ExperimentList()
            accepted_refls = flex.reflection_table()
            logger.info(
                "Removed %d reflections out of %d when applying significance filter"
                % (len(integrated) - len(filtered_refls), len(integrated))
            )
            for expt_id, expt in enumerate(experiments):
                refls = filtered_refls.select(filtered_refls["id"] == expt_id)
                if len(refls) > 0:
                    accepted_expts.append(expt)
                    refls["id"] = flex.int(len(refls), len(accepted_expts) - 1)
                    accepted_refls.extend(refls)
                else:
                    logger.info(
                        "Removed experiment %d which has no reflections left after applying significance filter"
                        % expt_id
                    )

            if len(accepted_refls) == 0:
                raise Sorry("No reflections left after applying significance filter")
            experiments = accepted_expts
            integrated = accepted_refls

        # Delete the shoeboxes used for intermediate calculations, if requested
        if self.params.integration.debug.delete_shoeboxes and "shoebox" in integrated:
            del integrated["shoebox"]

        if self.params.output.composite_output:
            if (
                self.params.output.integrated_experiments_filename
                or self.params.output.integrated_filename
            ):
                assert (
                    self.params.output.integrated_experiments_filename is not None
                    and self.params.output.integrated_filename is not None
                )

                n = len(self.all_integrated_experiments)
                self.all_integrated_experiments.extend(experiments)
                for i, experiment in enumerate(experiments):
                    refls = integrated.select(integrated["id"] == i)
                    refls["id"] = flex.int(len(refls), n)
                    self.all_integrated_reflections.extend(refls)
                    n += 1
        else:
            # Dump experiments to disk
            if self.params.output.integrated_experiments_filename:

                experiments.as_json(self.params.output.integrated_experiments_filename)

            if self.params.output.integrated_filename:
                # Save the reflections
                self.save_reflections(
                    integrated, self.params.output.integrated_filename
                )

        self.write_integration_pickles(integrated, experiments)
        from dials.algorithms.indexing.stills_indexer import (
            calc_2D_rmsd_and_displacements,
        )

        rmsd_indexed, _ = calc_2D_rmsd_and_displacements(indexed)
        log_str = "RMSD indexed (px): %f\n" % (rmsd_indexed)
        for i in range(6):
            bright_integrated = integrated.select(
                (
                    integrated["intensity.sum.value"]
                    / flex.sqrt(integrated["intensity.sum.variance"])
                )
                >= i
            )
            if len(bright_integrated) > 0:
                rmsd_integrated, _ = calc_2D_rmsd_and_displacements(bright_integrated)
            else:
                rmsd_integrated = 0
            log_str += (
                "N reflections integrated at I/sigI >= %d: % 4d, RMSD (px): %f\n"
                % (i, len(bright_integrated), rmsd_integrated)
            )

        for crystal_model in experiments.crystals():
            if hasattr(crystal_model, "get_domain_size_ang"):
                log_str += (
                    ". Final ML model: domain size angstroms: %f, half mosaicity degrees: %f"
                    % (
                        crystal_model.get_domain_size_ang(),
                        crystal_model.get_half_mosaicity_deg(),
                    )
                )

        logger.info(log_str)

        logger.info("")
        logger.info("Time Taken = %f seconds" % (time.time() - st))
        return integrated

    def write_integration_pickles(self, integrated, experiments, callback=None):
        """
        Write a serialized python dictionary with integrated intensities and other information
        suitible for use by cxi.merge or prime.postrefine.
        @param integrated Reflection table with integrated intensities
        @param experiments Experiment list. One integration pickle for each experiment will be created.
        @param callback Deriving classes can use callback to make further modifications to the dictionary
        before it is serialized. Callback should be a function with this signature:
        def functionname(params, outfile, frame), where params is the phil scope, outfile is the path
        to the pickle that will be saved, and frame is the python dictionary to be serialized.
        """
        if not hasattr(self.params.output, "integration_pickle"):
            return

        if self.params.output.integration_pickle is not None:
            from libtbx import easy_pickle
            from xfel.command_line.frame_extractor import ConstructFrame

            # Split everything into separate experiments for pickling
            for e_number, experiment in enumerate(experiments):
                e_selection = integrated["id"] == e_number
                reflections = integrated.select(e_selection)

                frame = ConstructFrame(reflections, experiment).make_frame()
                frame["pixel_size"] = experiment.detector[0].get_pixel_size()[0]

                if not hasattr(self, "tag") or self.tag is None:
                    try:
                        # if the data was a file on disc, get the path
                        event_timestamp = os.path.splitext(
                            experiments[0].imageset.paths()[0]
                        )[0]
                    except NotImplementedError:
                        # if the data is in memory only, check if the reader set a timestamp on the format object
                        event_timestamp = (
                            experiment.imageset.reader().get_format(0).timestamp
                        )
                    event_timestamp = os.path.basename(event_timestamp)
                    if event_timestamp.find("shot-") == 0:
                        event_timestamp = os.path.splitext(event_timestamp)[
                            0
                        ]  # micromanage the file name
                else:
                    event_timestamp = self.tag
                if hasattr(self.params.output, "output_dir"):
                    outfile = os.path.join(
                        self.params.output.output_dir,
                        self.params.output.integration_pickle
                        % (e_number, event_timestamp),
                    )
                else:
                    outfile = os.path.join(
                        os.path.dirname(self.params.output.integration_pickle),
                        self.params.output.integration_pickle
                        % (e_number, event_timestamp),
                    )

                if callback is not None:
                    callback(self.params, outfile, frame)

                if self.params.output.composite_output:
                    self.all_int_pickle_filenames.append(os.path.basename(outfile))
                    self.all_int_pickles.append(frame)
                else:
                    easy_pickle.dump(outfile, frame)

    def process_reference(self, reference):
        """ Load the reference spots. """
        if reference is None:
            return None, None
        st = time.time()
        assert "miller_index" in reference
        assert "id" in reference
        logger.info("Processing reference reflections")
        logger.info(" read %d strong spots" % len(reference))
        mask = reference.get_flags(reference.flags.indexed)
        rubbish = reference.select(mask == False)
        if mask.count(False) > 0:
            reference.del_selected(mask == False)
            logger.info(" removing %d unindexed reflections" % mask.count(True))
        if len(reference) == 0:
            raise Sorry(
                """
        Invalid input for reference reflections.
        Expected > %d indexed spots, got %d
      """
                % (0, len(reference))
            )
        mask = reference["miller_index"] == (0, 0, 0)
        if mask.count(True) > 0:
            rubbish.extend(reference.select(mask))
            reference.del_selected(mask)
            logger.info(" removing %d reflections with hkl (0,0,0)" % mask.count(True))
        mask = reference["id"] < 0
        if mask.count(True) > 0:
            raise Sorry(
                """
        Invalid input for reference reflections.
        %d reference spots have an invalid experiment id
      """
                % mask.count(True)
            )
        logger.info(" using %d indexed reflections" % len(reference))
        logger.info(" found %d junk reflections" % len(rubbish))
        logger.info(" time taken: %g" % (time.time() - st))
        return reference, rubbish

    def save_reflections(self, reflections, filename):
        """ Save the reflections to file. """
        st = time.time()
        logger.info("Saving %d reflections to %s" % (len(reflections), filename))
<<<<<<< HEAD
        reflections.as_file(filename)
        logger.info(" time taken: %g" % (time() - st))
=======
        reflections.as_pickle(filename)
        logger.info(" time taken: %g" % (time.time() - st))
>>>>>>> 2326062e

    def finalize(self):
        """ Perform any final operations """
        if self.params.output.composite_output:
            if self.params.mp.composite_stride is not None:
                assert self.params.mp.method == "mpi"
                stride = self.params.mp.composite_stride

                from mpi4py import MPI

                comm = MPI.COMM_WORLD
                rank = comm.Get_rank()  # each process in MPI has a unique id, 0-indexed
                size = comm.Get_size()  # size: number of processes running in this job

                if rank % stride == 0:
                    subranks = [rank + i for i in range(1, stride) if rank + i < size]
                    for i in range(len(subranks)):
                        logger.info("Rank %d waiting for sender" % rank)
                        sender, indexed_experiments, indexed_reflections, integrated_experiments, integrated_reflections, int_pickles, int_pickle_filenames = comm.recv(
                            source=MPI.ANY_SOURCE
                        )
                        logger.info(
                            "Rank %d recieved data from rank %d" % (rank, sender)
                        )

                        if len(indexed_experiments) > 0:
                            indexed_reflections["id"] += len(
                                self.all_indexed_experiments
                            )
                            self.all_indexed_reflections.extend(indexed_reflections)
                            self.all_indexed_experiments.extend(indexed_experiments)

                        if len(integrated_experiments) > 0:
                            integrated_reflections["id"] += len(
                                self.all_integrated_experiments
                            )
                            self.all_integrated_reflections.extend(
                                integrated_reflections
                            )
                            self.all_integrated_experiments.extend(
                                integrated_experiments
                            )

                        self.all_int_pickles.extend(int_pickles)
                        self.all_int_pickle_filenames.extend(int_pickle_filenames)

                else:
                    destrank = (rank // stride) * stride
                    logger.info(
                        "Rank %d sending results to rank %d"
                        % (rank, (rank // stride) * stride)
                    )
                    comm.send(
                        (
                            rank,
                            self.all_indexed_experiments,
                            self.all_indexed_reflections,
                            self.all_integrated_experiments,
                            self.all_integrated_reflections,
                            self.all_int_pickles,
                            self.all_int_pickle_filenames,
                        ),
                        dest=destrank,
                    )

                    self.all_indexed_experiments = (
                        self.all_indexed_reflections
                    ) = (
                        self.all_integrated_experiments
                    ) = (
                        self.all_integrated_reflections
                    ) = self.all_int_pickles = self.all_integrated_reflections = []

            # Dump composite files to disk
            if (
                len(self.all_indexed_experiments) > 0
                and self.params.output.refined_experiments_filename
            ):

                self.all_indexed_experiments.as_json(
                    self.params.output.refined_experiments_filename
                )

            if (
                len(self.all_indexed_reflections) > 0
                and self.params.output.indexed_filename
            ):
                self.save_reflections(
                    self.all_indexed_reflections, self.params.output.indexed_filename
                )

            if (
                len(self.all_integrated_experiments) > 0
                and self.params.output.integrated_experiments_filename
            ):

                self.all_integrated_experiments.as_json(
                    self.params.output.integrated_experiments_filename
                )

            if (
                len(self.all_integrated_reflections) > 0
                and self.params.output.integrated_filename
            ):
                self.save_reflections(
                    self.all_integrated_reflections,
                    self.params.output.integrated_filename,
                )

            # Create a tar archive of the integration dictionary pickles
            if len(self.all_int_pickles) > 0 and self.params.output.integration_pickle:
                tar_template_integration_pickle = self.params.output.integration_pickle.replace(
                    "%d", "%s"
                )
                outfile = (
                    os.path.join(
                        self.params.output.output_dir,
                        tar_template_integration_pickle % ("x", self.composite_tag),
                    )
                    + ".tar"
                )
                tar = tarfile.TarFile(outfile, "w")
                for i, (fname, d) in enumerate(
                    zip(self.all_int_pickle_filenames, self.all_int_pickles)
                ):
                    string = StringIO(pickle.dumps(d, protocol=2))
                    info = tarfile.TarInfo(name=fname)
                    info.size = len(string.buf)
                    info.mtime = time.time()
                    tar.addfile(tarinfo=info, fileobj=string)
                tar.close()


if __name__ == "__main__":
    with dials.util.show_mail_on_error():
        script = Script()
        script.run()<|MERGE_RESOLUTION|>--- conflicted
+++ resolved
@@ -1235,13 +1235,8 @@
         """ Save the reflections to file. """
         st = time.time()
         logger.info("Saving %d reflections to %s" % (len(reflections), filename))
-<<<<<<< HEAD
         reflections.as_file(filename)
-        logger.info(" time taken: %g" % (time() - st))
-=======
-        reflections.as_pickle(filename)
         logger.info(" time taken: %g" % (time.time() - st))
->>>>>>> 2326062e
 
     def finalize(self):
         """ Perform any final operations """
